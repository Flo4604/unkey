import { EmptyPlaceholder } from "@/components/dashboard/empty-placeholder";
import { Loading } from "@/components/dashboard/loading";
import { PageHeader } from "@/components/dashboard/page-header";
<<<<<<< HEAD
import { Button } from "@unkey/ui";
=======
>>>>>>> b85e811e
import { Table, TableBody, TableHead, TableHeader, TableRow } from "@/components/ui/table";
import { getTenantId } from "@/lib/auth";
import { db } from "@/lib/db";
import { clerkClient } from "@clerk/nextjs";
import type { User } from "@clerk/nextjs/server";
import type { SelectAuditLog, SelectAuditLogTarget } from "@unkey/db/src/schema";
import { unkeyAuditLogEvents } from "@unkey/schema/src/auditlog";
import { Button } from "@unkey/ui";
import { Box, X } from "lucide-react";
import Link from "next/link";
import { redirect } from "next/navigation";
import { parseAsArrayOf, parseAsString } from "nuqs/server";
import { Suspense } from "react";
import { BucketSelect } from "./bucket-select";
import { Filter } from "./filter";
import { Row } from "./row";

export const dynamic = "force-dynamic";
export const runtime = "edge";

type Props = {
  params: {
    bucket: string;
  };
  searchParams: {
    before?: number;
    events?: string | string[];
    users?: string | string[];
    rootKeys?: string | string[];
  };
};

type AuditLogWithTargets = SelectAuditLog & { targets: Array<SelectAuditLogTarget> };

/**
 * Parse searchParam string arrays
 */
const filterParser = parseAsArrayOf(parseAsString).withDefault([]);

/**
 * Utility to map log with targets to log entry
 */
const toLogEntry = (l: AuditLogWithTargets) => ({
  id: l.id,
  event: l.event,
  time: l.time,
  actor: {
    id: l.actorId,
    name: l.actorName,
    type: l.actorType,
  },
  location: l.remoteIp,
  description: l.display,
  targets: l.targets.map((t) => ({
    id: t.id,
    type: t.type,
    name: t.name,
  })),
});

export default async function AuditPage(props: Props) {
  const tenantId = getTenantId();
  const workspace = await db.query.workspaces.findFirst({
    where: (table, { eq, and, isNull }) =>
      and(eq(table.tenantId, tenantId), isNull(table.deletedAt)),
    with: {
      ratelimitNamespaces: {
        where: (table, { isNull }) => isNull(table.deletedAt),
        columns: {
          id: true,
          name: true,
        },
      },
    },
  });
  if (!workspace) {
    return redirect("/auth/signin");
  }

  const selectedEvents = filterParser.parseServerSide(props.searchParams.events);
  const selectedUsers = filterParser.parseServerSide(props.searchParams.users);
  const selectedRootKeys = filterParser.parseServerSide(props.searchParams.rootKeys);

  /**
   * If not specified, default to 30 days
   */
  const retentionDays =
    workspace.features.auditLogRetentionDays ?? workspace.plan === "free" ? 30 : 90;
  const retentionCutoffUnixMilli = Date.now() - retentionDays * 24 * 60 * 60 * 1000;

  const selectedActorIds = [...selectedRootKeys, ...selectedUsers];

  const bucket = await db.query.auditLogBucket.findFirst({
    where: (table, { eq, and }) =>
      and(eq(table.workspaceId, workspace.id), eq(table.name, props.params.bucket)),
    with: {
      logs: {
        where: (table, { and, inArray, gte }) =>
          and(
            selectedEvents.length > 0 ? inArray(table.event, selectedEvents) : undefined,
            gte(table.createdAt, retentionCutoffUnixMilli),
            selectedActorIds.length > 0 ? inArray(table.actorId, selectedActorIds) : undefined,
          ),

        with: {
          targets: true,
        },
        orderBy: (table, { desc }) => desc(table.time),
        limit: 100,
      },
    },
  });

  return (
    <div>
      <PageHeader
        title="Audit Logs"
        description={`You have access to the last ${retentionDays} days.`}
      />
      <main className="mt-8 mb-20">
        <div className="flex items-center justify-start gap-2 my-4">
          <BucketSelect
            selected={props.params.bucket}
            ratelimitNamespaces={workspace.ratelimitNamespaces}
          />
          <Filter
            param="events"
            title="Events"
            options={
              props.params.bucket === "unkey_mutations"
                ? Object.values(unkeyAuditLogEvents.Values).map((value) => ({
                  value,
                  label: value,
                }))
                : [
                  { value: "ratelimit.success", label: "Ratelimit success" },
                  { value: "ratelimit.denied", label: "Ratelimit denied" },
                ]
            }
          />

          {props.params.bucket === "unkey_mutations" ? (
            <Suspense fallback={<Filter param="users" title="Users" options={[]} />}>
              <UserFilter tenantId={workspace.tenantId} />
            </Suspense>
          ) : null}
          <Suspense fallback={<Filter param="rootKeys" title="Root Keys" options={[]} />}>
            <RootKeyFilter workspaceId={workspace.id} />
          </Suspense>
          {selectedEvents.length > 0 || selectedUsers.length > 0 || selectedRootKeys.length > 0 ? (
            <Link href="/audit">
              <Button className="flex items-center h-8 gap-2 bg-background-subtle">
                Clear
                <X className="w-4 h-4" />
              </Button>
            </Link>
          ) : null}
        </div>
        <Suspense
          fallback={
            <EmptyPlaceholder>
              <EmptyPlaceholder.Icon>
                <Loading />
              </EmptyPlaceholder.Icon>
            </EmptyPlaceholder>
          }
        >
          {!bucket ? (
            <EmptyPlaceholder>
              <EmptyPlaceholder.Icon>
                <Box />
              </EmptyPlaceholder.Icon>
              <EmptyPlaceholder.Title>Bucket Not Found</EmptyPlaceholder.Title>
              <EmptyPlaceholder.Description>
                The specified audit log bucket does not exist or you do not have access to it.
              </EmptyPlaceholder.Description>
            </EmptyPlaceholder>
          ) : (
            <AuditLogTable
              logs={bucket.logs.map(toLogEntry)}
              before={props.searchParams.before ? Number(props.searchParams.before) : undefined}
              selectedEvents={selectedEvents}
              selectedUsers={selectedUsers}
              selectedRootKeys={selectedRootKeys}
            />
          )}
        </Suspense>
      </main>
    </div>
  );
}

const AuditLogTable: React.FC<{
  selectedEvents: string[];
  selectedUsers: string[];
  selectedRootKeys: string[];
  before?: number;
  logs: Array<{
    id: string;
    event: string;
    time: number;
    actor: {
      id: string;
      type: string;
      name: string | null;
    };
    location: string | null;
    description: string;
    targets: Array<{
      id: string;
      type: string;
      name: string | null;
    }>;
  }>;
}> = async ({ selectedEvents, selectedRootKeys, selectedUsers, before, logs }) => {
  const isFiltered =
    selectedEvents.length > 0 || selectedUsers.length > 0 || selectedRootKeys.length > 0 || before;

  if (logs.length === 0) {
    return (
      <EmptyPlaceholder>
        <EmptyPlaceholder.Icon>
          <Box />
        </EmptyPlaceholder.Icon>
        <EmptyPlaceholder.Title>No logs found</EmptyPlaceholder.Title>
        {isFiltered ? (
          <div className="flex flex-col items-center gap-2">
            <EmptyPlaceholder.Description>
              No events matched these filters, try changing them.{" "}
            </EmptyPlaceholder.Description>
            <Link href="/audit" prefetch>
              <Button>Reset Filters</Button>
            </Link>
          </div>
        ) : (
          <EmptyPlaceholder.Description>
            Create, update or delete something and come back again.
          </EmptyPlaceholder.Description>
        )}
      </EmptyPlaceholder>
    );
  }

  const hasMoreLogs = logs.length >= 100;

  function buildHref(override: Partial<Props["searchParams"]>): string {
    const searchParams = new URLSearchParams();
    const newBefore = override.before ?? before;
    if (newBefore) {
      searchParams.set("before", newBefore.toString());
    }

    for (const event of selectedEvents) {
      searchParams.append("event", event);
    }

    for (const rootKey of selectedRootKeys) {
      searchParams.append("rootKey", rootKey);
    }

    for (const user of selectedUsers) {
      searchParams.append("user", user);
    }
    return `/audit?${searchParams.toString()}`;
  }

  const userIds = [...new Set(logs.filter((l) => l.actor.type === "user").map((l) => l.actor.id))];
  const users = (
    await Promise.all(userIds.map((userId) => clerkClient.users.getUser(userId).catch(() => null)))
  ).reduce(
    (acc, u) => {
      if (u) {
        acc[u.id] = u;
      }
      return acc;
    },
    {} as Record<string, User>,
  );

  return (
    <div>
      <Table>
        <TableHeader>
          <TableRow>
            <TableHead>Actor</TableHead>
            <TableHead>Event</TableHead>
            <TableHead>Location</TableHead>
            <TableHead>Time</TableHead>
            <TableHead />
          </TableRow>
        </TableHeader>
        <TableBody>
          {logs.map((l) => {
            const user = users[l.actor.id];
            return (
              <Row
                key={l.id}
                user={
                  user
                    ? {
                      username: user.username,
                      firstName: user.firstName,
                      lastName: user.lastName,
                      imageUrl: user.imageUrl,
                    }
                    : undefined
                }
                auditLog={{
                  time: l.time,
                  actor: l.actor,
                  event: l.event,
                  location: l.location,
                  targets: l.targets,
                  description: l.description,
                }}
              />
            );
          })}
        </TableBody>
      </Table>

      <div className="w-full mt-8">
        <Link href={buildHref({ before: logs.at(-1)?.time })} prefetch>
          <Button className="block" disabled={!hasMoreLogs}>
            {hasMoreLogs ? "Load more" : "No more logs"}
          </Button>
        </Link>
      </div>
    </div>
  );
};

const UserFilter: React.FC<{ tenantId: string }> = async ({ tenantId }) => {
  if (tenantId.startsWith("user_")) {
    return null;
  }
  const members = await clerkClient.organizations.getOrganizationMembershipList({
    organizationId: tenantId,
  });

  return (
    <Filter
      param="users"
      title="Users"
      options={members
        .filter((m) => Boolean(m.publicUserData))
        .map((m) => ({
          label:
            m.publicUserData!.firstName && m.publicUserData!.lastName
              ? `${m.publicUserData!.firstName} ${m.publicUserData!.lastName}`
              : m.publicUserData!.identifier,
          value: m.publicUserData!.userId,
        }))}
    />
  );
};

const RootKeyFilter: React.FC<{ workspaceId: string }> = async ({ workspaceId }) => {
  const rootKeys = await db.query.keys.findMany({
    where: (table, { eq, and, or, isNull, gt }) =>
      and(
        eq(table.forWorkspaceId, workspaceId),
        isNull(table.deletedAt),
        or(isNull(table.expires), gt(table.expires, new Date())),
      ),
    columns: {
      id: true,
      name: true,
    },
  });

  return (
    <Filter
      param="rootKeys"
      title="Root Keys"
      options={rootKeys.map((k) => ({
        label: k.id ?? k.id,
        value: k.id,
      }))}
    />
  );
};<|MERGE_RESOLUTION|>--- conflicted
+++ resolved
@@ -1,10 +1,7 @@
 import { EmptyPlaceholder } from "@/components/dashboard/empty-placeholder";
 import { Loading } from "@/components/dashboard/loading";
 import { PageHeader } from "@/components/dashboard/page-header";
-<<<<<<< HEAD
 import { Button } from "@unkey/ui";
-=======
->>>>>>> b85e811e
 import { Table, TableBody, TableHead, TableHeader, TableRow } from "@/components/ui/table";
 import { getTenantId } from "@/lib/auth";
 import { db } from "@/lib/db";
