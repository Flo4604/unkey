"use client";
import { EmptyPlaceholder } from "@/components/dashboard/empty-placeholder";
import { Loading } from "@/components/dashboard/loading";
import { Badge } from "@/components/ui/badge";
<<<<<<< HEAD
import { Button } from "@unkey/ui";
=======
>>>>>>> b85e811e
import { Card, CardContent, CardFooter, CardHeader, CardTitle } from "@/components/ui/card";
import {
  Dialog,
  DialogContent,
  DialogDescription,
  DialogFooter,
  DialogHeader,
  DialogTitle,
  DialogTrigger,
} from "@/components/ui/dialog";
import {
  DropdownMenu,
  DropdownMenuContent,
  DropdownMenuGroup,
  DropdownMenuItem,
  DropdownMenuShortcut,
  DropdownMenuTrigger,
} from "@/components/ui/dropdown-menu";
import { Form, FormControl, FormField, FormItem, FormMessage } from "@/components/ui/form";
import { Input } from "@/components/ui/input";
import {
  Table,
  TableBody,
  TableCell,
  TableHead,
  TableHeader,
  TableRow,
} from "@/components/ui/table";
import { toast } from "@/components/ui/toaster";
import type { ClerkError } from "@/lib/clerk";
import { useClerk, useUser } from "@clerk/nextjs";
import { zodResolver } from "@hookform/resolvers/zod";
import { Button } from "@unkey/ui";
import { ChevronsUp, MoreHorizontal, ShieldCheck, X } from "lucide-react";
import React, { useEffect, useState } from "react";
import { useForm } from "react-hook-form";
import { z } from "zod";
const formSchema = z.object({
  email: z.string().email(),
});

const verificationSchema = z.object({
  code: z.string().min(6).max(6),
});

export const UpdateUserEmail: React.FC = () => {
  const { user } = useUser();
  const [sendingVerification, setSendingVerification] = useState(false);
  const [resetPointerEvents, setResetPointerEvents] = useState(false);
  const [promotingEmail, setPromotingEmail] = useState(false);
  const [openRemoveModal, setOpenRemoveModal] = React.useState(false);
  const [verifyEmail, setVerifyEmail] = React.useState<string | null>(null);
  const emailForm = useForm<z.infer<typeof formSchema>>({
    resolver: zodResolver(formSchema),
    mode: "all",
    defaultValues: {
      email: user?.primaryEmailAddress?.emailAddress ?? "",
    },
  });

  // https://github.com/radix-ui/primitives/issues/1241#issuecomment-1888232392
  useEffect(() => {
    if (resetPointerEvents) {
      setTimeout(() => {
        document.body.style.pointerEvents = "";
      });
    }
  }, [resetPointerEvents]);

  if (!user) {
    return (
      <EmptyPlaceholder className="min-h-[200px]">
        <Loading />
      </EmptyPlaceholder>
    );
  }
  const isDisabled = emailForm.formState.isLoading || !emailForm.formState.isValid;
  const verifiedEmails = user.emailAddresses.filter(
    (email) => email.verification.status === "verified",
  ).length;

  return (
    <>
      <Card>
        <CardHeader>
          <CardTitle>Email Addresses</CardTitle>
        </CardHeader>
        <CardContent>
          <Table>
            <TableHeader>
              <TableRow>
                <TableHead>Email</TableHead>
                <TableHead>Primary</TableHead>
                <TableHead>Status</TableHead>
                <TableHead className="text-right">Settings</TableHead>
              </TableRow>
            </TableHeader>
            <TableBody>
              {user.emailAddresses?.map(
                ({ id, emailAddress, verification, destroy, prepareVerification }) => (
                  <TableRow key={id}>
                    <TableCell>{emailAddress}</TableCell>
                    <TableCell>
                      {user.primaryEmailAddress?.id === id ? (
                        <Badge size="sm" variant="secondary">
                          Primary
                        </Badge>
                      ) : null}
                    </TableCell>
                    <TableCell>
                      <Badge
                        size="sm"
                        variant={verification.status === "verified" ? "secondary" : "alert"}
                        className="capitalize"
                      >
                        {verification.status}
                      </Badge>
                    </TableCell>

                    <TableCell align="right">
                      <DropdownMenu>
                        <DropdownMenuTrigger asChild>
                          <Button variant="ghost">
                            <MoreHorizontal className="w-4 h-4" />
                          </Button>
                        </DropdownMenuTrigger>
                        <DropdownMenuContent className="w-56">
                          <DropdownMenuGroup>
                            <Dialog
                              open={openRemoveModal}
                              onOpenChange={(o) => setOpenRemoveModal(o)}
                            >
                              <DialogTrigger asChild>
                                <DropdownMenuItem
                                  disabled={
                                    verifiedEmails <= 1 && verification.status === "verified"
                                  }
                                  onClick={(e) => {
                                    e.preventDefault();
                                    setOpenRemoveModal(true);
                                  }}
                                >
                                  Remove
                                  <DropdownMenuShortcut>
                                    <X className="w-4 h-4" />
                                  </DropdownMenuShortcut>
                                </DropdownMenuItem>
                              </DialogTrigger>
                              <DialogContent className="sm:max-w-[425px] border-alert">
                                <DialogHeader>
                                  <DialogTitle>Remove Email</DialogTitle>
                                  <DialogDescription>
                                    Are you sure you want to remove {emailAddress}?
                                  </DialogDescription>
                                </DialogHeader>

                                <DialogFooter>
                                  <Button
                                    type="submit"
                                    variant="destructive"
                                    onClick={() => {
                                      destroy()
                                        .then(() => {
                                          toast.success("Email removed");
                                          user.reload();
                                          setResetPointerEvents(true);
                                        })
                                        .catch((e) => {
                                          toast.error((e as Error).message);
                                        });
                                    }}
                                  >
                                    Confirm
                                  </Button>
                                </DialogFooter>
                              </DialogContent>
                            </Dialog>
                            <DropdownMenuItem
                              disabled={user.primaryEmailAddress?.id === id}
                              onClick={async () => {
                                try {
                                  setPromotingEmail(true);
                                  await user.update({ primaryEmailAddressId: id });
                                  user.reload();
                                } catch (e) {
                                  toast.error((e as Error).message);
                                } finally {
                                  setPromotingEmail(false);
                                }
                              }}
                            >
                              Make Primary
                              <DropdownMenuShortcut>
                                {" "}
                                {promotingEmail ? (
                                  <Loading className="w-4 h-4" />
                                ) : (
                                  <ChevronsUp className="w-4 h-4" />
                                )}
                              </DropdownMenuShortcut>
                            </DropdownMenuItem>
                            <DropdownMenuItem
                              disabled={verification.status === "verified"}
                              onClick={async () => {
                                try {
                                  setSendingVerification(true);
                                  await prepareVerification({
                                    strategy: "email_code",
                                  });
                                  setVerifyEmail(emailAddress);
                                } catch (e) {
                                  toast.error((e as Error).message);
                                } finally {
                                  setSendingVerification(false);
                                }
                              }}
                            >
                              Verify
                              <DropdownMenuShortcut>
                                {sendingVerification ? (
                                  <Loading className="w-4 h-4" />
                                ) : (
                                  <ShieldCheck className="w-4 h-4" />
                                )}
                              </DropdownMenuShortcut>
                            </DropdownMenuItem>
                          </DropdownMenuGroup>
                        </DropdownMenuContent>
                      </DropdownMenu>
                    </TableCell>
                  </TableRow>
                ),
              )}
            </TableBody>
          </Table>
        </CardContent>
        <CardFooter className="justify-end">
          <Form {...emailForm}>
            <form
              onSubmit={emailForm.handleSubmit(async ({ email }) => {
                try {
                  setSendingVerification(true);
                  const emailResponse = await user.createEmailAddress({ email });

                  await emailResponse.prepareVerification({
                    strategy: "email_code",
                  });

                  setVerifyEmail(email);
                } catch (e) {
                  toast.error(
                    (e as ClerkError)?.errors.at(0)?.longMessage ?? "Error creating email address",
                  );
                } finally {
                  setSendingVerification(false);
                }
              })}
              className="flex items-start justify-start gap-4"
            >
              <FormField
                control={emailForm.control}
                name="email"
                render={({ field }) => (
                  <FormItem>
                    <FormControl>
                      <Input {...field} className="max-w-md min-w-md" placeholder="Add new email" />
                    </FormControl>
                    <FormMessage />
                  </FormItem>
                )}
              />

              <Button type="submit" variant="primary" disabled={isDisabled || sendingVerification}>
                {emailForm.formState.isLoading || sendingVerification ? <Loading /> : "Save"}
              </Button>
            </form>
          </Form>
        </CardFooter>
      </Card>

      <Dialog
        open={!!verifyEmail}
        onOpenChange={(o) => {
          setVerifyEmail(o ? verifyEmail : null);
        }}
      >
        <DialogContent>
          <DialogHeader>
            <DialogTitle>Verify your email</DialogTitle>
            <DialogDescription>We have sent a code to your email</DialogDescription>
          </DialogHeader>

          <VerificationForm
            email={emailForm.getValues().email}
            onSuccess={() => {
              setVerifyEmail(null);
              emailForm.reset();
              user.reload();
            }}
          />
        </DialogContent>
      </Dialog>
    </>
  );
};

type VerificationFormProps = {
  email: string;
  onSuccess: () => void;
};

const VerificationForm: React.FC<VerificationFormProps> = ({ email, onSuccess }) => {
  const { user } = useClerk();
  const verificationForm = useForm<z.infer<typeof verificationSchema>>({
    resolver: zodResolver(verificationSchema),
    mode: "onSubmit",
  });
  if (!user) {
    return null;
  }
  return (
    <Form {...verificationForm}>
      <form
        onSubmit={verificationForm.handleSubmit(async ({ code }) => {
          try {
            const emailResource = user.emailAddresses.find((e) => e.emailAddress === email);
            if (!emailResource) {
              throw new Error("Invalid email");
            }
            const verify = await emailResource.attemptVerification({ code });
            if (verify.verification.status !== "verified") {
              throw new Error("Invalid verification code");
            }

            onSuccess();
          } catch (e) {
            toast.error((e as Error).message);
          }
        })}
      >
        <div className="flex items-start justify-between w-full gap-4">
          <div className="w-full">
            <FormField
              control={verificationForm.control}
              name="code"
              render={({ field }) => (
                <FormItem>
                  <FormControl>
                    <Input
                      {...field}
                      className="w-full grow"
                      placeholder="Enter the 6 digit code here"
                      autoComplete="off"
                    />
                  </FormControl>

                  <FormMessage />
                </FormItem>
              )}
            />
          </div>
          <Button type="submit" variant="primary" disabled={verificationForm.formState.isLoading}>
            {verificationForm.formState.isLoading ? <Loading /> : "Verify"}
          </Button>
        </div>
      </form>
    </Form>
  );
};<|MERGE_RESOLUTION|>--- conflicted
+++ resolved
@@ -2,10 +2,7 @@
 import { EmptyPlaceholder } from "@/components/dashboard/empty-placeholder";
 import { Loading } from "@/components/dashboard/loading";
 import { Badge } from "@/components/ui/badge";
-<<<<<<< HEAD
 import { Button } from "@unkey/ui";
-=======
->>>>>>> b85e811e
 import { Card, CardContent, CardFooter, CardHeader, CardTitle } from "@/components/ui/card";
 import {
   Dialog,
