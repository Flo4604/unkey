"use client";
import { EmptyPlaceholder } from "@/components/dashboard/empty-placeholder";
import { Loading } from "@/components/dashboard/loading";
<<<<<<< HEAD
import { Button } from "@unkey/ui";
=======
>>>>>>> b85e811e
import { Card, CardContent, CardFooter, CardHeader, CardTitle } from "@/components/ui/card";
import {
  Form,
  FormControl,
  FormDescription,
  FormField,
  FormItem,
  FormLabel,
  FormMessage,
} from "@/components/ui/form";
import { Input } from "@/components/ui/input";
import { toast } from "@/components/ui/toaster";
import type { ClerkError } from "@/lib/clerk";
import { useUser } from "@clerk/nextjs";
import { zodResolver } from "@hookform/resolvers/zod";
import { Button } from "@unkey/ui";
import type React from "react";
import { useForm } from "react-hook-form";
import { z } from "zod";

const validCharactersRegex = /^[a-zA-Z0-9-_]+$/;

const formSchema = z.object({
  username: z
    .string()
    .min(3)
    .refine((v) => validCharactersRegex.test(v), {
      message: "Username can only contain letters, numbers, dashes and underscores",
    }),
});

export const UpdateUserName: React.FC = () => {
  const { user } = useUser();

  const form = useForm<z.infer<typeof formSchema>>({
    resolver: zodResolver(formSchema),
    mode: "all",
    defaultValues: {
      username: user?.username ?? "",
    },
  });
  if (!user) {
    return (
      <EmptyPlaceholder className="min-h-[200px]">
        <Loading />
      </EmptyPlaceholder>
    );
  }

  const isDisabled = form.formState.isLoading || !form.formState.isValid;
  return (
    <Form {...form}>
      <form
        onSubmit={form.handleSubmit(({ username }) => {
          user
            .update({ username })
            .then(() => {
              toast.success("Username updated");
              user.reload();
            })
            .catch((err) => {
              toast.error(
                (err as ClerkError).errors.at(0)?.longMessage ??
                "There was an error updating your username, please try again or contact support@unkey.dev",
              );
            });
        })}
      >
        <Card>
          <CardHeader>
            <CardTitle>Username</CardTitle>
          </CardHeader>
          <CardContent>
            <FormField
              control={form.control}
              name="username"
              render={({ field }) => (
                <FormItem>
                  <FormLabel>Username</FormLabel>
                  <FormControl>
                    <Input {...field} className="max-w-sm" />
                  </FormControl>
                  <FormDescription>Update or create a username</FormDescription>
                  <FormMessage />
                </FormItem>
              )}
            />
          </CardContent>
          <CardFooter className="justify-end">
            <Button type="submit" variant="primary" disabled={isDisabled}>
              {form.formState.isLoading ? <Loading /> : "Save"}
            </Button>
          </CardFooter>
        </Card>
      </form>
    </Form>
  );
};<|MERGE_RESOLUTION|>--- conflicted
+++ resolved
@@ -1,10 +1,7 @@
 "use client";
 import { EmptyPlaceholder } from "@/components/dashboard/empty-placeholder";
 import { Loading } from "@/components/dashboard/loading";
-<<<<<<< HEAD
 import { Button } from "@unkey/ui";
-=======
->>>>>>> b85e811e
 import { Card, CardContent, CardFooter, CardHeader, CardTitle } from "@/components/ui/card";
 import {
   Form,
