--- conflicted
+++ resolved
@@ -1,7 +1,4 @@
-<<<<<<< HEAD
 import { Button } from "@unkey/ui";
-=======
->>>>>>> b85e811e
 import { Card, CardContent, CardHeader, CardTitle } from "@/components/ui/card";
 import { DialogTrigger } from "@/components/ui/dialog";
 import { getTenantId } from "@/lib/auth";
