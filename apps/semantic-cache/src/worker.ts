--- conflicted
+++ resolved
@@ -53,7 +53,6 @@
     return await handleNonStreamingRequest(c, request, openai);
   } finally {
     c.executionCtx.waitUntil(
-<<<<<<< HEAD
       (async () => {
         const p = c.get("response");
         const response = p ? await p : "";
@@ -78,28 +77,6 @@
           response,
         });
       })(),
-=======
-      analytics.ingestLogs({
-        requestId: c.get("requestId"),
-        time,
-        latency: {
-          cache: c.get("cacheLatency") ?? -1,
-          inference: c.get("inferenceLatency"),
-          service: Date.now() - time,
-          vectorize: c.get("vectorizeLatency") ?? -1,
-          embeddings: c.get("embeddingsLatency") ?? -1,
-        },
-        gatewayId: gw.id,
-        workspaceId: gw.workspaceId,
-        stream: request.stream ?? false,
-        tokens: c.get("tokens") ?? -1,
-        cache: c.get("cacheHit") ?? false,
-        model: request.model,
-        query: c.get("query") ?? "",
-        vector: c.get("vector") ?? [],
-        response: c.get("response") ?? "",
-      }),
->>>>>>> c875f8b9
     );
   }
 });
