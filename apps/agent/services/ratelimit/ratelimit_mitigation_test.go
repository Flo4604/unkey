--- conflicted
+++ resolved
@@ -24,11 +24,7 @@
 
 func TestExceedingTheLimitShouldNotifyAllNodes(t *testing.T) {
 
-<<<<<<< HEAD
-	for _, clusterSize := range []int{1, 3, 5, 9, 27} {
-=======
 	for _, clusterSize := range []int{1, 3, 5} {
->>>>>>> ee076725
 		t.Run(fmt.Sprintf("Cluster Size %d", clusterSize), func(t *testing.T) {
 			logger := logging.New(nil)
 			clusters := []cluster.Cluster{}
