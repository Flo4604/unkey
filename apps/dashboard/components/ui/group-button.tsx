import { Children, type ReactElement, cloneElement } from "react";

<<<<<<< HEAD
import type { ButtonProps } from "@unkey/ui";
=======
>>>>>>> b85e811e
import { cn } from "@/lib/utils";
import type { ButtonProps } from "@unkey/ui";

interface ButtonGroupProps {
  className?: string;
  orientation?: "horizontal" | "vertical";
  children: ReactElement<ButtonProps>[];
}

export const ButtonGroup = ({
  className,
  orientation = "horizontal",
  children,
}: ButtonGroupProps) => {
  const totalButtons = Children.count(children);
  const isHorizontal = orientation === "horizontal";
  const isVertical = orientation === "vertical";

  return (
    <div
      className={cn(
        "flex",
        {
          "flex-col": isVertical,
          "w-fit": isVertical,
        },
        className,
      )}
      aria-label="Button group"
    >
      {Children.map(children, (child, index) => {
        const isFirst = index === 0;
        const isLast = index === totalButtons - 1;

        return cloneElement(child, {
          className: cn(
            {
              "rounded-l-none": isHorizontal && !isFirst,
              "rounded-r-none": isHorizontal && !isLast,
              "border-l-0": isHorizontal && !isFirst,

              "rounded-t-none": isVertical && !isFirst,
              "rounded-b-none": isVertical && !isLast,
              "border-t-0": isVertical && !isFirst,
            },
            child.props.className,
          ),
        });
      })}
    </div>
  );
};<|MERGE_RESOLUTION|>--- conflicted
+++ resolved
@@ -1,9 +1,6 @@
 import { Children, type ReactElement, cloneElement } from "react";
 
-<<<<<<< HEAD
 import type { ButtonProps } from "@unkey/ui";
-=======
->>>>>>> b85e811e
 import { cn } from "@/lib/utils";
 import type { ButtonProps } from "@unkey/ui";
 
