--- conflicted
+++ resolved
@@ -43,11 +43,7 @@
 				logger := logging.New(nil)
 				serfAddrs := []string{}
 
-<<<<<<< HEAD
-				for i := range clusterSize {
-=======
 				for i := 0; i < clusterSize; i++ {
->>>>>>> ee076725
 					node := Node{}
 					c, serfAddr, rpcAddr := createCluster(t, fmt.Sprintf("node-%d", i), serfAddrs)
 					serfAddrs = append(serfAddrs, serfAddr)
@@ -98,10 +94,6 @@
 				t.Run(fmt.Sprintf("limit:%d", limit), func(t *testing.T) {
 
 					for _, duration := range []time.Duration{
-<<<<<<< HEAD
-						1 * time.Second,
-=======
->>>>>>> ee076725
 						10 * time.Second,
 						1 * time.Minute,
 						5 * time.Minute,
@@ -150,22 +142,12 @@
 												}
 											}
 
-<<<<<<< HEAD
-											exactLimit := limit * (windows + 1)
-											lower := exactLimit
-=======
 											lower := limit * windows
->>>>>>> ee076725
 											// At most 150% + 75% per additional ingress node should pass
 											upper := 1.50 + 1.0*float64(len(ingressNodes)-1)
 
 											require.GreaterOrEqual(t, passed, lower)
-<<<<<<< HEAD
-											require.LessOrEqual(t, passed, int64(float64(exactLimit)*upper))
-=======
 											require.LessOrEqual(t, passed, int64(float64(limit*(windows+1))*upper))
->>>>>>> ee076725
-
 										})
 									}
 
