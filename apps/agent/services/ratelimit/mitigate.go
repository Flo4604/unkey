package ratelimit

import (
	"context"
	"time"

	"connectrpc.com/connect"
	ratelimitv1 "github.com/unkeyed/unkey/apps/agent/gen/proto/ratelimit/v1"
	"github.com/unkeyed/unkey/apps/agent/pkg/tracing"
)

// Mitigate is an RPC handler receiving a mitigation broadcast from the origin node
// and applying the mitigation to the local sliding window
func (s *service) Mitigate(ctx context.Context, req *ratelimitv1.MitigateRequest) (*ratelimitv1.MitigateResponse, error) {
	ctx, span := tracing.Start(ctx, "ratelimit.Mitigate")
	defer span.End()

	s.logger.Info().Interface("req", req).Msg("mitigating")

	duration := time.Duration(req.Duration) * time.Millisecond
	bucket, _ := s.getBucket(bucketKey{req.Identifier, req.Limit, duration})
	bucket.Lock()
<<<<<<< HEAD
=======
	defer bucket.Unlock()
>>>>>>> ee076725
	bucket.windows[req.Window.GetSequence()] = req.Window
	bucket.Unlock()

	return &ratelimitv1.MitigateResponse{}, nil
}

type mitigateWindowRequest struct {
	identifier string
	limit      int64
	duration   time.Duration
	window     *ratelimitv1.Window
}

func (s *service) broadcastMitigation(req mitigateWindowRequest) {
	ctx := context.Background()
	node, err := s.cluster.FindNode(bucketKey{req.identifier, req.limit, req.duration}.toString())
	if err != nil {
		s.logger.Err(err).Msg("failed to find node")
		return
	}
	if node.Id != s.cluster.NodeId() {
		return
	}

	peers, err := s.getAllPeers(ctx)
	if err != nil {
		s.logger.Err(err).Msg("failed to get peers")
		return
	}
	for _, peer := range peers {
		_, err := s.mitigateCircuitBreaker.Do(ctx, func(innerCtx context.Context) (*connect.Response[ratelimitv1.MitigateResponse], error) {
<<<<<<< HEAD
=======
			innerCtx, cancel := context.WithTimeout(innerCtx, 10*time.Second)
			defer cancel()
>>>>>>> ee076725
			return peer.client.Mitigate(innerCtx, connect.NewRequest(&ratelimitv1.MitigateRequest{
				Identifier: req.identifier,
				Limit:      req.limit,
				Duration:   req.duration.Milliseconds(),
				Window:     req.window,
			}))
		})
		if err != nil {
			s.logger.Err(err).Msg("failed to call mitigate")
		} else {
			s.logger.Debug().Str("peerId", peer.id).Msg("broadcasted mitigation")
		}
	}
}<|MERGE_RESOLUTION|>--- conflicted
+++ resolved
@@ -20,12 +20,8 @@
 	duration := time.Duration(req.Duration) * time.Millisecond
 	bucket, _ := s.getBucket(bucketKey{req.Identifier, req.Limit, duration})
 	bucket.Lock()
-<<<<<<< HEAD
-=======
 	defer bucket.Unlock()
->>>>>>> ee076725
 	bucket.windows[req.Window.GetSequence()] = req.Window
-	bucket.Unlock()
 
 	return &ratelimitv1.MitigateResponse{}, nil
 }
@@ -55,11 +51,8 @@
 	}
 	for _, peer := range peers {
 		_, err := s.mitigateCircuitBreaker.Do(ctx, func(innerCtx context.Context) (*connect.Response[ratelimitv1.MitigateResponse], error) {
-<<<<<<< HEAD
-=======
 			innerCtx, cancel := context.WithTimeout(innerCtx, 10*time.Second)
 			defer cancel()
->>>>>>> ee076725
 			return peer.client.Mitigate(innerCtx, connect.NewRequest(&ratelimitv1.MitigateRequest{
 				Identifier: req.identifier,
 				Limit:      req.limit,
