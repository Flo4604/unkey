--- conflicted
+++ resolved
@@ -3,10 +3,7 @@
 import { CopyButton } from "@/components/dashboard/copy-button";
 import { Alert, AlertDescription, AlertTitle } from "@/components/ui/alert";
 import { Badge } from "@/components/ui/badge";
-<<<<<<< HEAD
 import { Button } from "@unkey/ui";
-=======
->>>>>>> b85e811e
 import { Code } from "@/components/ui/code";
 import {
   Table,
