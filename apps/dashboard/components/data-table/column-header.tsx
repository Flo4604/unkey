--- conflicted
+++ resolved
@@ -1,9 +1,6 @@
 import type { Column } from "@tanstack/react-table";
 
-<<<<<<< HEAD
 import { Button } from "@unkey/ui";
-=======
->>>>>>> b85e811e
 import {
   DropdownMenu,
   DropdownMenuContent,
