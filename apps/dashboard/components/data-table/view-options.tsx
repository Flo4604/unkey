--- conflicted
+++ resolved
@@ -3,10 +3,7 @@
 import { DropdownMenuTrigger } from "@radix-ui/react-dropdown-menu";
 import type { Table } from "@tanstack/react-table";
 
-<<<<<<< HEAD
 import { Button } from "@unkey/ui";
-=======
->>>>>>> b85e811e
 import {
   DropdownMenu,
   DropdownMenuCheckboxItem,
