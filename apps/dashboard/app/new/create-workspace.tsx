"use client";

import { Loading } from "@/components/dashboard/loading";
import { Badge } from "@/components/ui/badge";
<<<<<<< HEAD
import { Button } from "@unkey/ui";
=======
>>>>>>> b85e811e
import {
  Form,
  FormControl,
  FormDescription,
  FormField,
  FormItem,
  FormLabel,
  FormMessage,
} from "@/components/ui/form";
import { Input } from "@/components/ui/input";
import { toast } from "@/components/ui/toaster";
import { trpc } from "@/lib/trpc/client";
import { useOrganizationList } from "@clerk/nextjs";
import { zodResolver } from "@hookform/resolvers/zod";
import { Button } from "@unkey/ui";
import { Box } from "lucide-react";
import { useRouter } from "next/navigation";
import { useForm } from "react-hook-form";
import { z } from "zod";

const formSchema = z.object({
  name: z.string().trim().min(3, "Name is required and should be at least 3 characters").max(50),
});

export const CreateWorkspace: React.FC = () => {
  const form = useForm<z.infer<typeof formSchema>>({
    resolver: zodResolver(formSchema),
  });
  const { setActive } = useOrganizationList();

  const router = useRouter();
  const createWorkspace = trpc.workspace.create.useMutation({
    onSuccess: async ({ workspace, organizationId }) => {
      toast.success("Your workspace has been created");

      if (setActive) {
        await setActive({ organization: organizationId });
      }
      router.push(`/new?workspaceId=${workspace.id}`);
    },
  });

  function AsideContent() {
    return (
      <div className="space-y-2">
        <div className="bg-primary/5 inline-flex items-center justify-center rounded-full border p-4">
          <Box className="text-primary h-6 w-6" />
        </div>
        <h2 className="text-lg font-medium">What is a workspace?</h2>
        <p className="text-content-subtle text-sm">
          A workspace groups all your resources and billing. You can have one personal workspace for
          free and create more workspaces with your teammates.
        </p>
      </div>
    );
  }
  return (
    <div className="flex flex-col md:flex-row items-start justify-between gap-8 md:gap-16">
      <main className="w-full md:w-3/4">
        <Form {...form}>
          <form
            onSubmit={form.handleSubmit((values) => createWorkspace.mutate({ ...values }))}
            className="flex flex-col space-y-4"
          >
            <FormField
              control={form.control}
              name="name"
              render={({ field }) => (
                <FormItem>
                  <FormLabel>Name</FormLabel>
                  <FormMessage className="text-xs" />
                  <FormControl>
                    <Input {...field} />
                  </FormControl>
                  <FormDescription>What should your workspace be called?</FormDescription>
                </FormItem>
              )}
            />
            <div className="flex cursor-default items-start justify-between space-x-3 space-y-0 rounded-md border p-4">
              <p className="text-content-subtle text-sm">
                250 Monthly active keys and 10,000 verifications included.
              </p>
              <Badge>14 Day Trial</Badge>
            </div>
            <div className="mt-8">
              <Button
                variant="primary"
                disabled={createWorkspace.isLoading || !form.formState.isValid}
                type="submit"
                className="w-full"
              >
                {createWorkspace.isLoading ? <Loading /> : "Create Workspace"}
              </Button>
            </div>
          </form>
        </Form>
      </main>
      <aside className="w-1/4 flex-col items-start justify-center space-y-16 max-md:hidden md:flex ">
        <AsideContent />
      </aside>
    </div>
  );
};<|MERGE_RESOLUTION|>--- conflicted
+++ resolved
@@ -2,10 +2,7 @@
 
 import { Loading } from "@/components/dashboard/loading";
 import { Badge } from "@/components/ui/badge";
-<<<<<<< HEAD
 import { Button } from "@unkey/ui";
-=======
->>>>>>> b85e811e
 import {
   Form,
   FormControl,
